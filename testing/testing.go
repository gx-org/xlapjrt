// Copyright 2024 Google LLC
//
// Licensed under the Apache License, Version 2.0 (the "License");
// you may not use this file except in compliance with the License.
// You may obtain a copy of the License at
//
//     http://www.apache.org/licenses/LICENSE-2.0
//
// Unless required by applicable law or agreed to in writing, software
// distributed under the License is distributed on an "AS IS" BASIS,
// WITHOUT WARRANTIES OR CONDITIONS OF ANY KIND, either express or implied.
// See the License for the specific language governing permissions and
// limitations under the License.

// Package testing provide a cgx runtime for GX testing.
// The runtime includes GX test files statically linked in the binary.
package testing

import (
	"github.com/gx-org/xlapjrt/plugin"
	"github.com/gx-org/gx/api"
	"github.com/gx-org/gx/cgx/handle"
	gxtesting "github.com/gx-org/gx/tests/testing"
	pjrtstdlib "github.com/gx-org/xlapjrt/stdlib"
)

<<<<<<< HEAD
=======
// #cgo CFLAGS: -I ..
>>>>>>> 910e025b
// #include <gxdeps/github.com/gx-org/gx/golang/binder/cgx/cgx.h>
import "C"

//export cgx_testing_runtime
func cgx_testing_runtime() C.struct_cgx_runtime_new_result {
	bld := gxtesting.NewBuilderStaticSource(pjrtstdlib.Stdlib)
	rtm, err := plugin.NewWithBuilder("cpu", bld)
	if err != nil {
		return C.struct_cgx_runtime_new_result{
			error: (C.cgx_error)(handle.Wrap[error](err)),
		}
	}
	return C.struct_cgx_runtime_new_result{
		runtime: C.cgx_runtime(handle.Wrap[*api.Runtime](rtm)),
	}
}<|MERGE_RESOLUTION|>--- conflicted
+++ resolved
@@ -24,10 +24,7 @@
 	pjrtstdlib "github.com/gx-org/xlapjrt/stdlib"
 )
 
-<<<<<<< HEAD
-=======
 // #cgo CFLAGS: -I ..
->>>>>>> 910e025b
 // #include <gxdeps/github.com/gx-org/gx/golang/binder/cgx/cgx.h>
 import "C"
 
