// Copyright 2025 Google LLC
//
// Licensed under the Apache License, Version 2.0 (the "License");
// you may not use this file except in compliance with the License.
// You may obtain a copy of the License at
//
//     http://www.apache.org/licenses/LICENSE-2.0
//
// Unless required by applicable law or agreed to in writing, software
// distributed under the License is distributed on an "AS IS" BASIS,
// WITHOUT WARRANTIES OR CONDITIONS OF ANY KIND, either express or implied.
// See the License for the specific language governing permissions and
// limitations under the License.

package stdlib

import (
	"fmt"

	"github.com/gx-org/backend/ops"
	"github.com/gx-org/backend/shape"
	"github.com/gx-org/gx/build/ir"
	"github.com/gx-org/gx/interp/elements"
	"github.com/gx-org/gx/interp/evaluator"
<<<<<<< HEAD
	"github.com/gx-org/gx/interp/grapheval"
	"github.com/gx-org/gx/interp"
)

func evalReinterpret(ctx evaluator.Context, call elements.CallAt, fn interp.Func, irFunc *ir.FuncBuiltin, args []ir.Element) ([]ir.Element, error) {
	argNode, _, err := grapheval.NodeFromElement(ctx, args[0])
=======
	"github.com/gx-org/gx/interp"
	"github.com/gx-org/gx/interp/materialise"
)

func evalReinterpret(ctx evaluator.Context, call elements.CallAt, fn interp.Func, irFunc *ir.FuncBuiltin, args []ir.Element) ([]ir.Element, error) {
	argNode, _, err := materialise.Element(ctx.Materialiser(), args[0])
>>>>>>> 4ff24106
	if err != nil {
		return nil, err
	}
	retType := call.Node().Callee.T.Results.List[0].Type.Typ
	arrayType, ok := ir.Underlying(retType).(ir.ArrayType)
	if !ok {
		return nil, fmt.Errorf("%T is not an array type", retType)
	}
	dtype := arrayType.DataType().Kind().DType()
	op, err := pjrtGraph(ctx).Bitcast(argNode, dtype)
	if err != nil {
		return nil, err
	}
	return ctx.Materialiser().ElementsFromNodes(call.File(), call.Node(), &ops.OutputNode{
		Node: op,
		Shape: &shape.Shape{
			DType:       dtype,
			AxisLengths: op.(interface{ PJRTDims() []int }).PJRTDims(),
		},
	})
}<|MERGE_RESOLUTION|>--- conflicted
+++ resolved
@@ -22,21 +22,12 @@
 	"github.com/gx-org/gx/build/ir"
 	"github.com/gx-org/gx/interp/elements"
 	"github.com/gx-org/gx/interp/evaluator"
-<<<<<<< HEAD
-	"github.com/gx-org/gx/interp/grapheval"
-	"github.com/gx-org/gx/interp"
-)
-
-func evalReinterpret(ctx evaluator.Context, call elements.CallAt, fn interp.Func, irFunc *ir.FuncBuiltin, args []ir.Element) ([]ir.Element, error) {
-	argNode, _, err := grapheval.NodeFromElement(ctx, args[0])
-=======
 	"github.com/gx-org/gx/interp"
 	"github.com/gx-org/gx/interp/materialise"
 )
 
 func evalReinterpret(ctx evaluator.Context, call elements.CallAt, fn interp.Func, irFunc *ir.FuncBuiltin, args []ir.Element) ([]ir.Element, error) {
 	argNode, _, err := materialise.Element(ctx.Materialiser(), args[0])
->>>>>>> 4ff24106
 	if err != nil {
 		return nil, err
 	}
