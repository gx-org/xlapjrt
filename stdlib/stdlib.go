--- conflicted
+++ resolved
@@ -82,11 +82,7 @@
 		if len(args) != 1 {
 			return nil, fmt.Errorf("unary function expects 1 argument, got %d", len(args))
 		}
-<<<<<<< HEAD
-		x, xShape, err := grapheval.NodeFromElement(ctx, args[0])
-=======
 		x, xShape, err := materialise.Element(ctx.Materialiser(), args[0])
->>>>>>> 4ff24106
 		if err != nil {
 			return nil, err
 		}
@@ -135,19 +131,11 @@
 		if len(args) != 2 {
 			return nil, fmt.Errorf("binary function expects 2 arguments, got %d", len(args))
 		}
-<<<<<<< HEAD
-		x, xShape, err := grapheval.NodeFromElement(ctx, args[0])
-		if err != nil {
-			return nil, err
-		}
-		y, yShape, err := grapheval.NodeFromElement(ctx, args[1])
-=======
 		x, xShape, err := materialise.Element(ctx.Materialiser(), args[0])
 		if err != nil {
 			return nil, err
 		}
 		y, yShape, err := materialise.Element(ctx.Materialiser(), args[1])
->>>>>>> 4ff24106
 		if err != nil {
 			return nil, err
 		}
