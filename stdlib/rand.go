--- conflicted
+++ resolved
@@ -44,11 +44,7 @@
 		return nil, err
 	}
 	evaluator := ctx.Evaluator()
-<<<<<<< HEAD
-	stateNode, _, err := grapheval.NodeFromElement(ctx, field)
-=======
 	stateNode, _, err := materialise.Element(ctx.Materialiser(), field)
->>>>>>> 4ff24106
 	if err != nil {
 		return nil, err
 	}
@@ -63,15 +59,6 @@
 		return nil, err
 	}
 
-<<<<<<< HEAD
-	stateArrayAt := elements.NewExprAt(call.File(), &ir.ValueRef{
-		Stor: stateArray.Storage(),
-	})
-	philoxStateElement, err := grapheval.ElementFromNode(stateArrayAt, &ops.OutputNode{
-		Node:  newState,
-		Shape: philoxStateShape,
-	})
-=======
 	philoxStateElement, err := ctx.Materialiser().ElementsFromNodes(
 		call.File(),
 		&ir.ValueRef{
@@ -82,7 +69,6 @@
 			Node:  newState,
 			Shape: philoxStateShape,
 		})
->>>>>>> 4ff24106
 	if err != nil {
 		return nil, err
 	}
@@ -99,11 +85,7 @@
 	return []ir.Element{
 		interp.NewNamedType(fitp.NewFunc, philox.NamedType(), interp.NewStruct(
 			philoxStruct,
-<<<<<<< HEAD
-			map[string]ir.Element{"state": philoxStateElement},
-=======
 			map[string]ir.Element{"state": philoxStateElement[0]},
->>>>>>> 4ff24106
 		)),
 		valuesElement[0],
 	}, nil
